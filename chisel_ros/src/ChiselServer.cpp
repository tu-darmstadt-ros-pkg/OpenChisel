--- conflicted
+++ resolved
@@ -668,11 +668,7 @@
         response.id_y.resize(deletedChunks.size());
         response.id_z.resize(deletedChunks.size());
         response.header.stamp = ros::Time::now();
-<<<<<<< HEAD
-        ROS_INFO("Size of deleted chunks: %d", deletedChunks.size());
-=======
         ROS_INFO_STREAM("Size of deleted chunks: " << deletedChunks.size());
->>>>>>> 4d9f97c1
 
 
         for (const std::pair<chisel::ChunkID, bool>& id : deletedChunks)
