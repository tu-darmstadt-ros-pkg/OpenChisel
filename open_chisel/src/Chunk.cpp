--- conflicted
+++ resolved
@@ -69,30 +69,21 @@
         return AABB(pos, pos + size);
     }
 
-    Point3 Chunk::GetVoxelCoords(const Vec3& relativeCoords) const
+    Vec4 Chunk::GetWorldCoords(const Point4& coords) const
+    {
+      return (coords.cast<float>() + Vec4(0.5, 0.5, 0.5, 0.0)) * voxelResolutionMeters + origin;
+    }
+
+    Point4 Chunk::GetVoxelCoords(const Vec4& relativeCoords) const
     {
       const float roundingFactor = 1.0f / (voxelResolutionMeters);
 
-      return Point3(static_cast<int>(std::floor(relativeCoords(0) * roundingFactor)),
-                    static_cast<int>(std::floor(relativeCoords(1) * roundingFactor)),
-                    static_cast<int>(std::floor(relativeCoords(2) * roundingFactor)));
+      return Point4( static_cast<int>(std::floor(relativeCoords(0) * roundingFactor)),
+                     static_cast<int>(std::floor(relativeCoords(1) * roundingFactor)),
+                     static_cast<int>(std::floor(relativeCoords(2) * roundingFactor)),
+                     0);
     }
 
-    Vec3 Chunk::GetWorldCoords(const Point3& coords) const
-    {
-      return (coords.cast<float>() + Vec3(0.5, 0.5, 0.5)) * voxelResolutionMeters + origin;
-    }
-
-    Point3 Chunk::GetVoxelCoords(const Vec4& relativeCoords) const
-    {
-      const float roundingFactor = 1.0f / (voxelResolutionMeters);
-
-      return Point3( static_cast<int>(std::floor(relativeCoords(0) * roundingFactor)),
-                     static_cast<int>(std::floor(relativeCoords(1) * roundingFactor)),
-                     static_cast<int>(std::floor(relativeCoords(2) * roundingFactor)));
-    }
-
-<<<<<<< HEAD
     Vec4 Chunk::GetWorldCoords(const VoxelID& voxelID) const
     {
       Vec4 voxelCoords(voxelID % numVoxels(0),
@@ -101,14 +92,6 @@
                        0.0f );
 
       return (voxelCoords + Vec4(0.5, 0.5, 0.5, 0.0)) * voxelResolutionMeters + origin;
-    }
-
-    VoxelID Chunk::GetVoxelID(const Vec3& relativePos) const
-    {
-        return GetVoxelID(GetVoxelCoords(relativePos));
-=======
-      return GetWorldCoords(voxelCoords);
->>>>>>> d5e23a4e
     }
 
     VoxelID Chunk::GetVoxelID(const Vec4& relativePos) const
@@ -147,7 +130,7 @@
 
     Vec3 Chunk::GetColorAt(const Vec4& relativedPos)
     {
-        Point3 coords = GetVoxelCoords(relativedPos);
+        Point4 coords = GetVoxelCoords(relativedPos);
 
         if (IsCoordValid(coords.x(), coords.y(), coords.z()))
         {
