--- conflicted
+++ resolved
@@ -23,16 +23,11 @@
     }
 }
 
-<<<<<<< HEAD
-void Raycast(const Vec4& start, const Vec4& end, const Point3& min, const Point3& max, Point4List* output)
-=======
 inline float computeTMax(int ds)
 {
     return (ds == 0 ? std::numeric_limits<float>::max() : 0.0f);
 }
 
-void Raycast(const Vec3& start, const Vec3& end, const Point3& min, const Point3& max, Point3List* output)
->>>>>>> fd912b86
 {
     assert(!!output);
     // From "A Fast Voxel Traversal Algorithm for Ray Tracing"
@@ -155,24 +150,7 @@
   const Point4 dir = endInt - startInt;
 
   // Direction to increment x,y,z when stepping.
-<<<<<<< HEAD
   const Point4 step(signum(dir.x()), signum(dir.y()), signum(dir.z()), 0); // switch to cwiseSign() as soon we use Eigen 3.3
-=======
-  const int stepX = signum(dx);
-  const int stepY = signum(dy);
-  const int stepZ = signum(dz);
-
-  // See description above. The initial values depend on the fractional
-  // part of the origin.
-  float tMaxX = computeTMax(dx);
-  float tMaxY = computeTMax(dy);
-  float tMaxZ = computeTMax(dz);
-
-  // The change in t when taking a step (always positive).
-  const float tDeltaX = static_cast<float>(stepX) / dx;
-  const float tDeltaY = static_cast<float>(stepY) / dy;
-  const float tDeltaZ = static_cast<float>(stepZ) / dz;
->>>>>>> fd912b86
 
   // Avoids an infinite loop.
   if (step.cwiseEqual(0).count() == 4)
