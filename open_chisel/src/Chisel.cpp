// The MIT License (MIT)
// Copyright (c) 2014 Matthew Klingensmith and Ivan Dryanovski
//
// Permission is hereby granted, free of charge, to any person obtaining a copy
// of this software and associated documentation files (the "Software"), to deal
// in the Software without restriction, including without limitation the rights
// to use, copy, modify, merge, publish, distribute, sublicense, and/or sell
// copies of the Software, and to permit persons to whom the Software is
// furnished to do so, subject to the following conditions:
//
// The above copyright notice and this permission notice shall be included in all
// copies or substantial portions of the Software.
//
// THE SOFTWARE IS PROVIDED "AS IS", WITHOUT WARRANTY OF ANY KIND, EXPRESS OR
// IMPLIED, INCLUDING BUT NOT LIMITED TO THE WARRANTIES OF MERCHANTABILITY,
// FITNESS FOR A PARTICULAR PURPOSE AND NONINFRINGEMENT. IN NO EVENT SHALL THE
// AUTHORS OR COPYRIGHT HOLDERS BE LIABLE FOR ANY CLAIM, DAMAGES OR OTHER
// LIABILITY, WHETHER IN AN ACTION OF CONTRACT, TORT OR OTHERWISE, ARISING FROM,
// OUT OF OR IN CONNECTION WITH THE SOFTWARE OR THE USE OR OTHER DEALINGS IN THE
// SOFTWARE.

#include <open_chisel/Chisel.h>
#include <open_chisel/io/PLY.h>
#include <open_chisel/geometry/Raycast.h>

namespace chisel
{

  Chisel::Chisel()
  {
    // TODO Auto-generated constructor stub
    maxThreads = 4;
    threadTreshold = 500;
    chunkManager = boost::make_shared<ChunkManager>();
  }

<<<<<<< HEAD
  Chisel::Chisel(const Eigen::Vector3i& chunkSize, float voxelResolution, bool useColor)
=======
  Chisel::Chisel(const Eigen::Vector3i& chunkSize, float voxelResolution, bool useColor, float minimumWeight) :
    chunkManager(chunkSize, voxelResolution, useColor, minimumWeight)
  {
    maxThreads = 4;
    threadTreshold = 500;
  }

  Chisel::Chisel(const Eigen::Vector3i& chunkSize, float voxelResolution, bool useColor) :
    chunkManager(chunkSize, voxelResolution, useColor, 0.0f)
>>>>>>> 1d737e00
  {
    chunkManager = boost::make_shared<ChunkManager>(chunkSize, voxelResolution, useColor);

    maxThreads = 4;
    threadTreshold = 500;
  }

  Chisel::~Chisel()
  {
    // TODO Auto-generated destructor stub
  }

  void Chisel::Reset()
  {
    chunkManager->Reset();
    meshesToUpdate.clear();
  }

  void Chisel::UpdateMeshes()
  {
    chunkManager->RecomputeMeshes(meshesToUpdate);
    meshesToUpdate.clear();
  }

  void Chisel::GarbageCollect(const ChunkIDList& chunks)
  {
    for (const ChunkID& chunkID : chunks)
      {
        chunkManager->RemoveChunk(chunkID);
      }
  }

  bool Chisel::SaveAllMeshesToPLY(const std::string& filename)
  {
    printf("Saving all meshes to PLY file...\n");

    chisel::MeshPtr fullMesh(new chisel::Mesh());

    size_t v = 0;
    for (const std::pair<ChunkID, MeshPtr>& it : chunkManager->GetAllMeshes())
      {
        for (const Vec3& vert : it.second->vertices)
          {
            fullMesh->vertices.push_back(vert);
            fullMesh->indices.push_back(v);
            v++;
          }

        for (const Vec3& color : it.second->colors)
          {
            fullMesh->colors.push_back(color);
          }

        for (const Vec3& normal : it.second->normals)
          {
            fullMesh->normals.push_back(normal);
          }
      }

    printf("Full mesh has %lu verts\n", v);
    bool success = SaveMeshPLYASCII(filename, fullMesh);

    if (!success)
      {
        printf("Saving failed!\n");
      }

    return success;
  }

  //Integrate pointcloud after transforming to target frame using a given sensor pose
  void Chisel::IntegratePointCloud(const ProjectionIntegrator& integrator, const PointCloud& cloud, const Transform& extrinsic, const Vec3& sensorOrigin, float minDist, float maxDist)
  {
    ChunkVoxelMap updatedVoxels;

    //TODO: parallelize
    for (const Vec3& point : cloud.GetPoints())
    {
        Vec3 point_transformed = extrinsic * point;
        IntegrateRay(integrator, updatedVoxels, sensorOrigin, point_transformed, minDist, maxDist);
    }

    DetermineUpdatedChunks(updatedVoxels);
  }

  //Integrate pointcloud after transforming to target frame
  void Chisel::IntegratePointCloud(const ProjectionIntegrator& integrator, const PointCloud& cloud, const Transform& extrinsic, float minDist, float maxDist)
  {
    ChunkVoxelMap updatedVoxels;
    const Vec3& start = extrinsic.translation();

    //TODO: parallelize
    for (const Vec3& point : cloud.GetPoints())
    {
        Vec3 point_transformed = extrinsic * point;
        IntegrateRay(integrator, updatedVoxels, start, point_transformed, minDist, maxDist);
    }

    DetermineUpdatedChunks(updatedVoxels);
  }

  //Integrate pointcloud already transformed to target frame
  void Chisel::IntegratePointCloud(const ProjectionIntegrator& integrator, const PointCloud& cloud, const Vec3& sensorOrigin, float minDist, float maxDist)
  {
    ChunkVoxelMap updatedVoxels;

    //TODO: parallelize
    for (const Vec3& point : cloud.GetPoints())
    {
        IntegrateRay(integrator, updatedVoxels, sensorOrigin, point, minDist, maxDist);
    }

    DetermineUpdatedChunks(updatedVoxels);
  }

  //Integrate ray already transformed to target frame
  void Chisel::IntegrateRay(const ProjectionIntegrator& integrator, ChunkVoxelMap& updatedVoxels, const Vec3& startPoint, const Vec3& endPoint, float minDist, float maxDist)
  {
    const Vec3 difference = endPoint - startPoint;

    float distance = difference.norm();

    /// todo: set up as parameter
    bool carveAllRays = false;
    bool integrateRay = true;

    if(distance < minDist)
    {
        return;
    }
    else if(distance > maxDist)
    {
      if (carveAllRays)
        integrateRay = false;
      else
        return;
    }

    if (integrator.IsCarvingEnabled())
    {
        float truncation = integrator.ComputeTruncationDistance(distance);
        const Vec3 direction = difference.normalized();

        Vec3 truncatedPositiveEnd(endPoint);
        float truncationOffset = integrator.GetCarvingDist() + truncation;

        //apply truncation offset towards sensor origin
        truncatedPositiveEnd -= truncationOffset * direction;
        chunkManager->ClearPassedVoxels(startPoint, truncatedPositiveEnd, integrator.GetVoxelCarvingResetTresh(), &updatedVoxels);
    }

    if (integrateRay)
      integrator.IntegratePoint(startPoint, endPoint, difference, distance, *chunkManager, &updatedVoxels);
  }

  void Chisel::DetermineUpdatedChunks(ChunkVoxelMap& updatedVoxels)
  {
    for (const auto& entry : updatedVoxels)
    {
      ChunkPtr chunk = chunkManager->GetChunk(entry.first);
      chunkManager->RememberUpdatedChunk(chunk, meshesToUpdate);
    }
  }

} // namespace chisel <|MERGE_RESOLUTION|>--- conflicted
+++ resolved
@@ -28,30 +28,23 @@
 
   Chisel::Chisel()
   {
-    // TODO Auto-generated constructor stub
     maxThreads = 4;
     threadTreshold = 500;
     chunkManager = boost::make_shared<ChunkManager>();
   }
 
-<<<<<<< HEAD
-  Chisel::Chisel(const Eigen::Vector3i& chunkSize, float voxelResolution, bool useColor)
-=======
-  Chisel::Chisel(const Eigen::Vector3i& chunkSize, float voxelResolution, bool useColor, float minimumWeight) :
-    chunkManager(chunkSize, voxelResolution, useColor, minimumWeight)
+  Chisel::Chisel(const Eigen::Vector3i& chunkSize, float voxelResolution, bool useColor, float minimumWeight)
   {
     maxThreads = 4;
     threadTreshold = 500;
-  }
-
-  Chisel::Chisel(const Eigen::Vector3i& chunkSize, float voxelResolution, bool useColor) :
-    chunkManager(chunkSize, voxelResolution, useColor, 0.0f)
->>>>>>> 1d737e00
-  {
-    chunkManager = boost::make_shared<ChunkManager>(chunkSize, voxelResolution, useColor);
-
+    chunkManager = boost::make_shared<ChunkManager>(chunkSize, voxelResolution, useColor, minimumWeight);
+  }
+
+  Chisel::Chisel(const Eigen::Vector3i& chunkSize, float voxelResolution, bool useColor)
+  {
     maxThreads = 4;
     threadTreshold = 500;
+    chunkManager = boost::make_shared<ChunkManager>(chunkSize, voxelResolution, useColor, 0.0f);
   }
 
   Chisel::~Chisel()
