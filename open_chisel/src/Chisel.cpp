// The MIT License (MIT)
// Copyright (c) 2014 Matthew Klingensmith and Ivan Dryanovski
//
// Permission is hereby granted, free of charge, to any person obtaining a copy
// of this software and associated documentation files (the "Software"), to deal
// in the Software without restriction, including without limitation the rights
// to use, copy, modify, merge, publish, distribute, sublicense, and/or sell
// copies of the Software, and to permit persons to whom the Software is
// furnished to do so, subject to the following conditions:
//
// The above copyright notice and this permission notice shall be included in all
// copies or substantial portions of the Software.
//
// THE SOFTWARE IS PROVIDED "AS IS", WITHOUT WARRANTY OF ANY KIND, EXPRESS OR
// IMPLIED, INCLUDING BUT NOT LIMITED TO THE WARRANTIES OF MERCHANTABILITY,
// FITNESS FOR A PARTICULAR PURPOSE AND NONINFRINGEMENT. IN NO EVENT SHALL THE
// AUTHORS OR COPYRIGHT HOLDERS BE LIABLE FOR ANY CLAIM, DAMAGES OR OTHER
// LIABILITY, WHETHER IN AN ACTION OF CONTRACT, TORT OR OTHERWISE, ARISING FROM,
// OUT OF OR IN CONNECTION WITH THE SOFTWARE OR THE USE OR OTHER DEALINGS IN THE
// SOFTWARE.

#include <open_chisel/Chisel.h>
#include <open_chisel/io/PLY.h>
#include <open_chisel/geometry/Raycast.h>

namespace chisel
{

  Chisel::Chisel()
  {
    maxThreads = 4;
    threadTreshold = 500;
    chunkManager = boost::make_shared<ChunkManager>();
  }

  Chisel::Chisel(const Eigen::Vector3i& chunkSize, float voxelResolution, bool useColor, float minimumWeight)
  {
    maxThreads = 4;
    threadTreshold = 500;
    chunkManager = boost::make_shared<ChunkManager>(chunkSize, voxelResolution, useColor, minimumWeight);
  }

  Chisel::Chisel(const Eigen::Vector3i& chunkSize, float voxelResolution, bool useColor)
  {
    maxThreads = 4;
    threadTreshold = 500;
    chunkManager = boost::make_shared<ChunkManager>(chunkSize, voxelResolution, useColor, 0.0f);
  }

  Chisel::~Chisel()
  {
    // TODO Auto-generated destructor stub
  }

  void Chisel::Reset()
  {
    chunkManager->Reset();
    meshesToUpdate.clear();
  }

  void Chisel::UpdateMeshes()
  {
    chunkManager->RecomputeMeshes(meshesToUpdate);
    meshesToUpdate.clear();
  }

  void Chisel::GarbageCollect(const ChunkIDList& chunks)
  {
    for (const ChunkID& chunkID : chunks)
      {
        chunkManager->RemoveChunk(chunkID);
      }
  }

  bool Chisel::SaveAllMeshesToPLY(const std::string& filename)
  {
    printf("Saving all meshes to PLY file...\n");

    chisel::MeshPtr fullMesh(new chisel::Mesh());

    size_t v = 0;
    for (const std::pair<ChunkID, MeshPtr>& it : chunkManager->GetAllMeshes())
      {
        for (const Vec3& vert : it.second->vertices)
          {
            fullMesh->vertices.push_back(vert);
            fullMesh->indices.push_back(v);
            v++;
          }

        for (const Vec3& color : it.second->colors)
          {
            fullMesh->colors.push_back(color);
          }

        for (const Vec3& normal : it.second->normals)
          {
            fullMesh->normals.push_back(normal);
          }
      }

    printf("Full mesh has %lu verts\n", v);
    bool success = SaveMeshPLYASCII(filename, fullMesh);

    if (!success)
      {
        printf("Saving failed!\n");
      }

    return success;
  }

  //Integrate pointcloud after transforming to target frame using a given sensor pose
  void Chisel::IntegratePointCloud(const ProjectionIntegrator& integrator, const PointCloud& cloud, const Transform& extrinsic, const Vec3& sensorOrigin, float minDist, float maxDist)
  {
    ChunkVoxelMap updatedVoxels;

    //TODO: parallelize
    for (const Vec3& point : cloud.GetPoints())
    {
        Vec3 point_transformed = extrinsic * point;
        IntegrateRay(integrator, updatedVoxels, sensorOrigin, point_transformed, minDist, maxDist);
    }

    DetermineUpdatedChunks(updatedVoxels);
  }

  //Integrate pointcloud after transforming to target frame
  void Chisel::IntegratePointCloud(const ProjectionIntegrator& integrator, const PointCloud& cloud, const Transform& extrinsic, float minDist, float maxDist)
  {
    ChunkVoxelMap updatedVoxels;
    const Vec3& start = extrinsic.translation();

    //TODO: parallelize
    for (const Vec3& point : cloud.GetPoints())
    {
        Vec3 point_transformed = extrinsic * point;
        IntegrateRay(integrator, updatedVoxels, start, point_transformed, minDist, maxDist);
    }

    DetermineUpdatedChunks(updatedVoxels);
  }

  //Integrate pointcloud already transformed to target frame
  void Chisel::IntegratePointCloud(const ProjectionIntegrator& integrator, const PointCloud& cloud, const Vec3& sensorOrigin, float minDist, float maxDist)
  {
    ChunkVoxelMap updatedVoxels;

    //TODO: parallelize
    for (const Vec3& point : cloud.GetPoints())
    {
        IntegrateRay(integrator, updatedVoxels, sensorOrigin, point, minDist, maxDist);
    }

    DetermineUpdatedChunks(updatedVoxels);
  }

  //Integrate ray already transformed to target frame
  void Chisel::IntegrateRay(const ProjectionIntegrator& integrator, ChunkVoxelMap& updatedVoxels, const Vec3& startPoint, const Vec3& endPoint, float minDist, float maxDist)
  {
    const Vec3 difference = endPoint - startPoint;

    float distance = difference.norm();

    /// todo: set up as parameter
    bool carveAllRays = false;
    bool integrateRay = true;

    if(distance < minDist)
    {
        return;
    }
    else if(distance > maxDist)
    {
      if (carveAllRays)
        integrateRay = false;
      else
        return;
    }

    if (integrator.IsCarvingEnabled())
    {
        float truncation = integrator.ComputeTruncationDistance(distance);
        const Vec3 direction = difference.normalized();

        Vec3 truncatedPositiveEnd(endPoint);
        float truncationOffset = integrator.GetCarvingDist() + truncation;
<<<<<<< HEAD

        //apply truncation offset towards sensor origin
        truncatedPositiveEnd -= truncationOffset * direction;

        chunkManager.ClearPassedVoxels(startPoint, truncatedPositiveEnd, updatedChunks);
=======

        //apply truncation offset towards sensor origin
        truncatedPositiveEnd -= truncationOffset * direction;
        chunkManager->ClearPassedVoxels(startPoint, truncatedPositiveEnd, integrator.GetVoxelCarvingResetTresh(), &updatedVoxels);
>>>>>>> fd912b86
    }

    if (integrateRay)
      integrator.IntegratePoint(startPoint, endPoint, difference, distance, *chunkManager, &updatedVoxels);
  }

  void Chisel::DetermineUpdatedChunks(ChunkVoxelMap& updatedVoxels)
  {
    for (const auto& entry : updatedVoxels)
    {
      ChunkPtr chunk = chunkManager->GetChunk(entry.first);
      chunkManager->RememberUpdatedChunk(chunk, meshesToUpdate);
    }
  }

} // namespace chisel <|MERGE_RESOLUTION|>--- conflicted
+++ resolved
@@ -185,18 +185,10 @@
 
         Vec3 truncatedPositiveEnd(endPoint);
         float truncationOffset = integrator.GetCarvingDist() + truncation;
-<<<<<<< HEAD
-
-        //apply truncation offset towards sensor origin
-        truncatedPositiveEnd -= truncationOffset * direction;
-
-        chunkManager.ClearPassedVoxels(startPoint, truncatedPositiveEnd, updatedChunks);
-=======
 
         //apply truncation offset towards sensor origin
         truncatedPositiveEnd -= truncationOffset * direction;
         chunkManager->ClearPassedVoxels(startPoint, truncatedPositiveEnd, integrator.GetVoxelCarvingResetTresh(), &updatedVoxels);
->>>>>>> fd912b86
     }
 
     if (integrateRay)
