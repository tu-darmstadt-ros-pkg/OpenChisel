// The MIT License (MIT)
// Copyright (c) 2014 Matthew Klingensmith and Ivan Dryanovski
//
// Permission is hereby granted, free of charge, to any person obtaining a copy
// of this software and associated documentation files (the "Software"), to deal
// in the Software without restriction, including without limitation the rights
// to use, copy, modify, merge, publish, distribute, sublicense, and/or sell
// copies of the Software, and to permit persons to whom the Software is
// furnished to do so, subject to the following conditions:
//
// The above copyright notice and this permission notice shall be included in all
// copies or substantial portions of the Software.
//
// THE SOFTWARE IS PROVIDED "AS IS", WITHOUT WARRANTY OF ANY KIND, EXPRESS OR
// IMPLIED, INCLUDING BUT NOT LIMITED TO THE WARRANTIES OF MERCHANTABILITY,
// FITNESS FOR A PARTICULAR PURPOSE AND NONINFRINGEMENT. IN NO EVENT SHALL THE
// AUTHORS OR COPYRIGHT HOLDERS BE LIABLE FOR ANY CLAIM, DAMAGES OR OTHER
// LIABILITY, WHETHER IN AN ACTION OF CONTRACT, TORT OR OTHERWISE, ARISING FROM,
// OUT OF OR IN CONNECTION WITH THE SOFTWARE OR THE USE OR OTHER DEALINGS IN THE
// SOFTWARE.

#include <assert.h>
#include <open_chisel/threading/Threading.h>
#include <open_chisel/ChunkManager.h>
#include <open_chisel/geometry/Frustum.h>
#include <open_chisel/geometry/AABB.h>
#include <open_chisel/marching_cubes/MarchingCubes.h>
#include <open_chisel/geometry/Raycast.h>
#include <iostream>

namespace chisel
{

    ChunkManager::ChunkManager() :
<<<<<<< HEAD
            chunkSize(16, 16, 16), voxelResolutionMeters(0.03), voxelShift(0.5 * 0.03, 0.5 * 0.03, 0.5 * 0.03), chunkDimensions(16 * 0.03, 16 * 0.03, 16 * 0.03)
=======
            chunkSize(16, 16, 16), voxelResolutionMeters(0.03f), minimumWeight(0.0f)
>>>>>>> fd912b86
    {
        chunkSizeMeters = chunkSize.cast<float>() * voxelResolutionMeters;
        CacheCentroids();
        maxThreads = 4;
        threadTreshold = 500;
        chunks = boost::make_shared<ChunkMap>();
        allMeshes = boost::make_shared<MeshMap>();
        incrementalChanges = boost::make_shared<IncrementalChanges>();
<<<<<<< HEAD
        roundingFactor = (chunkSize.cast<float>() * voxelResolutionMeters).cwiseInverse();        
=======
        roundingFactor = chunkSizeMeters.cwiseInverse();
>>>>>>> fd912b86
    }

    ChunkManager::~ChunkManager()
    {

    }

<<<<<<< HEAD
    ChunkManager::ChunkManager(const Eigen::Vector3i& size, float res, bool color) :
            chunkSize(size), voxelResolutionMeters(res), useColor(color), voxelShift(0.5 * res, 0.5 * res, 0.5 * res), chunkDimensions(size(0) * res, size(1) * res, size(2) * res)
=======
    ChunkManager::ChunkManager(const Eigen::Vector3i& size, float res, bool color, float minWeight) :
            chunkSize(size), voxelResolutionMeters(res), useColor(color), minimumWeight(minWeight)
>>>>>>> fd912b86
    {
        chunkSizeMeters = chunkSize.cast<float>() * voxelResolutionMeters;
        CacheCentroids();
        maxThreads = 4;
        threadTreshold = 500;
        chunks = boost::make_shared<ChunkMap>();
        allMeshes = boost::make_shared<MeshMap>();
        incrementalChanges = boost::make_shared<IncrementalChanges>();
        roundingFactor = chunkSizeMeters.cwiseInverse();
    }

    void ChunkManager::CacheCentroids()
    {
        centroids.resize(static_cast<size_t>(chunkSize(0) * chunkSize(1) * chunkSize(2)));
        int i = 0;
        for (int z = 0; z < chunkSize(2); z++)
        {
            for(int y = 0; y < chunkSize(1); y++)
            {
                for(int x = 0; x < chunkSize(0); x++)
                {
                    centroids[i] = Vec3(x, y, z) * voxelResolutionMeters + voxelShift;
                    i++;
                }
            }
        }

        cubeIndexOffsets << 0, 1, 1, 0, 0, 1, 1, 0,
                            0, 0, 1, 1, 0, 0, 1, 1,
                            0, 0, 0, 0, 1, 1, 1, 1;
    }

    void ChunkManager::GetChunkIDsIntersecting(const AABB& box, ChunkIDList* chunkList)
    {
        assert(chunkList != nullptr);

        ChunkID minID = GetIDAt(box.min);
        ChunkID maxID = GetIDAt(box.max) + Eigen::Vector3i(1, 1, 1);

        for (int x = minID(0); x < maxID(0); x++)
        {
            for (int y = minID(1); y < maxID(1); y++)
            {
                for (int z = minID(2); z < maxID(2); z++)
                {
                    chunkList->push_back(ChunkID(x, y, z));
                }
            }
        }
    }


    void ChunkManager::RecomputeMesh(const ChunkID& chunkID, std::mutex& mutex)
    {
        mutex.lock();
        if (!HasChunk(chunkID))
        {
            mutex.unlock();
            return;
        }

        MeshPtr mesh;
        if (!HasMesh(chunkID))
        {
            mesh = boost::allocate_shared<Mesh>(Eigen::aligned_allocator<Mesh>());
        }
        else
        {
            mesh = GetMutableMesh(chunkID);
        }


        ChunkPtr chunk = GetChunk(chunkID);
        mutex.unlock();

        GenerateMesh(chunk, mesh.get());

        if(useColor)
        {
            ColorizeMesh(mesh.get());
        }

        ComputeNormalsFromGradients(mesh.get());

        mutex.lock();
        if(!mesh->vertices.empty())
        {
            allMeshes->emplace(chunkID, mesh);
            chunk->SetMesh(mesh);
        }
        mutex.unlock();
    }

    void ChunkManager::RecomputeMeshes(const ChunkSet& chunks)
    {

        if (chunks.empty())
        {
            return;
        }

        std::mutex mutex;

        for(auto iter=chunks.begin(); iter!=chunks.end(); iter++)
        //parallel_for(chunkMeshes.begin(), chunkMeshes.end(), [&](const ChunkID& chunkID)
        {
            RecomputeMesh(iter->first, mutex);
        }
        //);
    }

    void ChunkManager::RecomputeMeshes(const ChunkMap& chunks)
    {

        if (chunks.empty())
        {
            return;
        }

        std::mutex mutex;

        for(auto iter=chunks.begin(); iter!=chunks.end(); iter++)
        //parallel_for(chunkMeshes.begin(), chunkMeshes.end(), [&](const ChunkID& chunkID)
        {
            RecomputeMesh(iter->first, mutex);
        }
        //);
    }

    ChunkPtr ChunkManager::CreateChunk(const ChunkID& id)
    {
        ChunkPtr chunk = boost::allocate_shared<Chunk>(Eigen::aligned_allocator<Chunk>(), id, chunkSize, voxelResolutionMeters, useColor);
        AddChunk(chunk);
        RememberAddedChunk(chunk);
<<<<<<< HEAD

=======
>>>>>>> fd912b86
        return chunk;
    }

    void ChunkManager::Reset()
    {
        allMeshes->clear();
        chunks->clear();
        incrementalChanges->clear(); /// TODO: Add everything as deleted into IncrementalChanges
    }

    void ChunkManager::GetChunkIDsIntersecting(const Frustum& frustum, ChunkIDList* chunkList)
    {
        assert(chunkList != nullptr);

        AABB frustumAABB;
        frustum.ComputeBoundingBox(&frustumAABB);

        ChunkID minID = GetIDAt(frustumAABB.min);
        ChunkID maxID = GetIDAt(frustumAABB.max);

        //printf("FrustumAABB: %f %f %f %f %f %f\n", frustumAABB.min.x(), frustumAABB.min.y(), frustumAABB.min.z(), frustumAABB.max.x(), frustumAABB.max.y(), frustumAABB.max.z());
        //printf("Frustum min: %d %d %d max: %d %d %d\n", minID.x(), minID.y(), minID.z(), maxID.x(), maxID.y(), maxID.z());
        for (int x = minID(0) - 1; x <= maxID(0) + 1; x++)
        {
            for (int y = minID(1) - 1; y <= maxID(1) + 1; y++)
            {
                for (int z = minID(2) - 1; z <= maxID(2) + 1; z++)
                {
                    Vec3 min = Vec3(x * chunkSize(0), y * chunkSize(1), z * chunkSize(2)) * voxelResolutionMeters;
                    Vec3 max = min + chunkSize.cast<float>() * voxelResolutionMeters;
                    AABB chunkBox(min, max);
                    if(frustum.Intersects(chunkBox))
                    {
                        chunkList->push_back(ChunkID(x, y, z));
                    }
                }
            }
        }

        //printf("%lu chunks intersect frustum\n", chunkList->size());
    }

    void ChunkManager::GetChunkIDsIntersecting(const PointCloud& cloud, const Transform& cameraTransform,  float truncation, float minDist, float maxDist, ChunkIDList* chunkList)
    {
        assert(!!chunkList);
        chunkList->clear();
        ChunkMap map;
        Point3 minVal(-std::numeric_limits<int>::max(), -std::numeric_limits<int>::max(), -std::numeric_limits<int>::max());
        Point3 maxVal(std::numeric_limits<int>::max(), std::numeric_limits<int>::max(), std::numeric_limits<int>::max());
        //size_t numPoints = cloud.GetPoints().size();
        //size_t i = 0;
        for (const Vec3& point : cloud.GetPoints())
        {
            Vec3 end = cameraTransform * point;
            Vec3 start = cameraTransform.translation();
            float len = (end - start).norm();

            if(len > maxDist || len < minDist)
            {
                continue;
            }

            Vec3 dir = (end - start).normalized();
            Vec3 truncStart = end - dir * truncation;
            Vec3 truncEnd = end + dir * truncation;
            Vec3 startInt = Vec3(truncStart.x() * roundingFactor(0) , truncStart.y() * roundingFactor(1), truncStart.z() * roundingFactor(2));
            Vec3 endInt = Vec3(truncEnd.x() * roundingFactor(0), truncEnd.y() * roundingFactor(1), truncEnd.z() * roundingFactor(2));

            Point3List intersectingChunks;
            Raycast(startInt, endInt, minVal, maxVal, &intersectingChunks);

            for (const Point3& id : intersectingChunks)
            {
                if(map.find(id) == map.end())
                    map[id] = ChunkPtr();
            }
        }

        for (const std::pair<ChunkID, ChunkPtr>& it : map)
        {
            chunkList->push_back(it.first);
        }

    }

    void ChunkManager::GetChunkIDsIntersecting(const Vec3& start, const Vec3& end,  ChunkIDList& chunkList)
    {
          Vec3 startInt(start);
          Vec3 endInt(end);

          startInt = startInt.cwiseProduct(roundingFactor);
          endInt = endInt.cwiseProduct(roundingFactor);

          Raycast(startInt, endInt, chunkList);
    }

    void ChunkManager::ExtractInsideVoxelMesh(const ChunkPtr& chunk, const Eigen::Vector3i& index, const Vec3& coords, VertIndex* nextMeshIndex, Mesh* mesh)
    {
        assert(mesh != nullptr);
        Eigen::Matrix<float, 3, 8> cubeCoordOffsets = cubeIndexOffsets.cast<float>() * voxelResolutionMeters;
        Eigen::Matrix<float, 3, 8> cornerCoords;
        Eigen::Matrix<float, 8, 1> cornerSDF;
        bool allNeighborsObserved = true;
        for (int i = 0; i < 8; ++i)
        {
            Eigen::Vector3i corner_index = index + cubeIndexOffsets.col(i);
            const DistVoxel& thisVoxel = chunk->GetDistVoxel(corner_index.x(), corner_index.y(), corner_index.z());

            // Do not extract a mesh here if one of the corner is unobserved and
            // outside the truncation region.
            if (!thisVoxel.IsValid(minimumWeight))
            {
                allNeighborsObserved = false;
                break;
            }
            cornerCoords.col(i) = coords + cubeCoordOffsets.col(i);
            cornerSDF(i) = thisVoxel.GetSDF();
        }

        if (allNeighborsObserved)
        {
            MarchingCubes::MeshCube(cornerCoords, cornerSDF, nextMeshIndex, mesh);
        }
    }

    void ChunkManager::ExtractBorderVoxelMesh(const ChunkPtr& chunk, const Eigen::Vector3i& index, const Eigen::Vector3f& coordinates, VertIndex* nextMeshIndex, Mesh* mesh)
    {
        const Eigen::Matrix<float, 3, 8> cubeCoordOffsets = cubeIndexOffsets.cast<float>() * voxelResolutionMeters;
        Eigen::Matrix<float, 3, 8> cornerCoords;
        Eigen::Matrix<float, 8, 1> cornerSDF;
        bool allNeighborsObserved = true;
        for (int i = 0; i < 8; ++i)
        {
            Eigen::Vector3i cornerIDX = index + cubeIndexOffsets.col(i);

            if (chunk->IsCoordValid(cornerIDX.x(), cornerIDX.y(), cornerIDX.z()))
            {
                const DistVoxel& thisVoxel = chunk->GetDistVoxel(cornerIDX.x(), cornerIDX.y(), cornerIDX.z());
                // Do not extract a mesh here if one of the corners is unobserved
                // and outside the truncation region.
                if (!thisVoxel.IsValid(minimumWeight))
                {
                    allNeighborsObserved = false;
                    break;
                }
                cornerCoords.col(i) = coordinates + cubeCoordOffsets.col(i);
                cornerSDF(i) = thisVoxel.GetSDF();
            }
            else
            {
                Eigen::Vector3i chunkOffset = Eigen::Vector3i::Zero();


                for (int j = 0; j < 3; j++)
                {
                    if (cornerIDX(j) < 0)
                    {
                        chunkOffset(j) = -1;
                        cornerIDX(j) = chunkSize(j) - 1;
                    }
                    else if(cornerIDX(j) >= chunkSize(j))
                    {
                        chunkOffset(j) = 1;
                        cornerIDX(j) = 0;
                    }
                }

                ChunkID neighborID = chunkOffset + chunk->GetID();

                if (HasChunk(neighborID))
                {
                    const ChunkPtr& neighborChunk = GetChunk(neighborID);
                    if(!neighborChunk->IsCoordValid(cornerIDX.x(), cornerIDX.y(), cornerIDX.z()))
                    {
                        allNeighborsObserved = false;
                        break;
                    }

                    const DistVoxel& thisVoxel = neighborChunk->GetDistVoxel(cornerIDX.x(), cornerIDX.y(), cornerIDX.z());
                    // Do not extract a mesh here if one of the corners is unobserved
                    // and outside the truncation region.
                    if (!thisVoxel.IsValid(minimumWeight))
                    {
                        allNeighborsObserved = false;
                        break;
                    }
                    cornerCoords.col(i) = coordinates + cubeCoordOffsets.col(i);
                    cornerSDF(i) = thisVoxel.GetSDF();
                }
                else
                {
                    allNeighborsObserved = false;
                    break;
                }

            }

        }

        if (allNeighborsObserved)
        {
            MarchingCubes::MeshCube(cornerCoords, cornerSDF, nextMeshIndex, mesh);
        }
    }


    void ChunkManager::GenerateMesh(const ChunkPtr& chunk, Mesh* mesh)
    {
        assert(mesh != nullptr);

        mesh->Clear();
        const int maxX = chunkSize(0);
        const int maxY = chunkSize(1);
        const int maxZ = chunkSize(2);


        Eigen::Vector3i index;
        VoxelID i = 0;
        VertIndex nextIndex = 0;

        // For voxels not bordering the outside, we can use a more efficient function.
        for (index.z() = 0; index.z() < maxZ - 1; index.z()++)
        {
            for (index.y() = 0; index.y() < maxY - 1; index.y()++)
            {
                for (index.x() = 0; index.x() < maxX - 1; index.x()++)
                {
                    i = chunk->GetVoxelID(index.x(), index.y(), index.z());
                    ExtractInsideVoxelMesh(chunk, index, centroids.at(i) + chunk->GetOrigin(), &nextIndex, mesh);
                }
            }
        }

        // Max X plane (takes care of max-Y corner as well).
        i = 0;
        index.x() = maxX - 1;
        for (index.z() = 0; index.z() < maxZ - 1; index.z()++)
        {
            for (index.y() = 0; index.y() < maxY; index.y()++)
            {
                i = chunk->GetVoxelID(index.x(), index.y(), index.z());
                ExtractBorderVoxelMesh(chunk, index, centroids.at(i) + chunk->GetOrigin(), &nextIndex, mesh);
            }
        }

        // Max Y plane.
        i = 0;
        index.y() = maxY - 1;
        for (index.z() = 0; index.z() < maxZ - 1; index.z()++)
        {
            for (index.x() = 0; index.x() < maxX - 1; index.x()++)
            {
                i = chunk->GetVoxelID(index.x(), index.y(), index.z());
                ExtractBorderVoxelMesh(chunk, index, centroids.at(i) + chunk->GetOrigin(), &nextIndex, mesh);
            }
        }

        // Max Z plane (also takes care of corners).
        i = 0;
        index.z() = maxZ - 1;
        for (index.y() = 0; index.y() < maxY; index.y()++)
        {
            for (index.x() = 0; index.x() < maxX; index.x()++)
            {
                i = chunk->GetVoxelID(index.x(), index.y(), index.z());
                ExtractBorderVoxelMesh(chunk, index, centroids.at(i) + chunk->GetOrigin(), &nextIndex, mesh);
            }
        }

        //printf("Generated a new mesh with %lu verts, %lu norm, and %lu idx\n", mesh->vertices.size(), mesh->normals.size(), mesh->indices.size());

        assert(mesh->vertices.size() == mesh->normals.size());
        assert(mesh->vertices.size() == mesh->indices.size());
    }

    bool ChunkManager::GetSDFAndGradient(const Eigen::Vector3f& pos, double* dist, Eigen::Vector3f* grad) const
    {
        Eigen::Vector3f posf = Eigen::Vector3f(std::floor(pos.x() / voxelResolutionMeters) * voxelResolutionMeters + voxelResolutionMeters / 2.0f,
                std::floor(pos.y() / voxelResolutionMeters) * voxelResolutionMeters + voxelResolutionMeters / 2.0f,
                std::floor(pos.z() / voxelResolutionMeters) * voxelResolutionMeters + voxelResolutionMeters / 2.0f);
        if (!GetSDF(posf, dist)) return false;
        double ddxplus, ddyplus, ddzplus = 0.0;
        double ddxminus, ddyminus, ddzminus = 0.0;
        if (!GetSDF(posf + Eigen::Vector3f(voxelResolutionMeters, 0, 0), &ddxplus)) return false;
        if (!GetSDF(posf + Eigen::Vector3f(0, voxelResolutionMeters, 0), &ddyplus)) return false;
        if (!GetSDF(posf + Eigen::Vector3f(0, 0, voxelResolutionMeters), &ddzplus)) return false;
        if (!GetSDF(posf - Eigen::Vector3f(voxelResolutionMeters, 0, 0), &ddxminus)) return false;
        if (!GetSDF(posf - Eigen::Vector3f(0, voxelResolutionMeters, 0), &ddyminus)) return false;
        if (!GetSDF(posf - Eigen::Vector3f(0, 0, voxelResolutionMeters), &ddzminus)) return false;

        *grad = Eigen::Vector3f(ddxplus - ddxminus, ddyplus - ddyminus, ddzplus - ddzminus);
        grad->normalize();
        return true;
    }

    bool ChunkManager::GetSDF(const Eigen::Vector3f& posf, double* dist) const
    {
        chisel::ChunkConstPtr chunk = GetChunkAt(posf);
        if(chunk)
        {
            Eigen::Vector3f relativePos = posf - chunk->GetOrigin();
            Eigen::Vector3i coords = chunk->GetVoxelCoords(relativePos);
            chisel::VoxelID id = chunk->GetVoxelID(coords);
            if(id >= 0 && id < chunk->GetTotalNumVoxels())
            {
                const chisel::DistVoxel& voxel = chunk->GetDistVoxel(id);
                if(voxel.IsValid())
                {
                    *dist = voxel.GetSDF();
                    return true;
                }
            }
            return false;
        }
        else
        {
            return false;
        }
    }

    Vec3 ChunkManager::InterpolateColor(const Vec3& colorPos)
    {
        const float& x = colorPos(0);
        const float& y = colorPos(1);
        const float& z = colorPos(2);
        const float round = 1/voxelResolutionMeters;
        const int x_0 = static_cast<int>(std::floor(x * round));
        const int y_0 = static_cast<int>(std::floor(y * round));
        const int z_0 = static_cast<int>(std::floor(z * round ));
        const int x_1 = x_0 + 1;
        const int y_1 = y_0 + 1;
        const int z_1 = z_0 + 1;


        const ColorVoxel* v_000 = GetColorVoxel(Vec3(x_0, y_0, z_0));
        const ColorVoxel* v_001 = GetColorVoxel(Vec3(x_0, y_0, z_1));
        const ColorVoxel* v_011 = GetColorVoxel(Vec3(x_0, y_1, z_1));
        const ColorVoxel* v_111 = GetColorVoxel(Vec3(x_1, y_1, z_1));
        const ColorVoxel* v_110 = GetColorVoxel(Vec3(x_1, y_1, z_0));
        const ColorVoxel* v_100 = GetColorVoxel(Vec3(x_1, y_0, z_0));
        const ColorVoxel* v_010 = GetColorVoxel(Vec3(x_0, y_1, z_0));
        const ColorVoxel* v_101 = GetColorVoxel(Vec3(x_1, y_0, z_1));

        if(!v_000 || !v_001 || !v_011 || !v_111 || !v_110 || !v_100 || !v_010 || !v_101)
        {
            const ChunkID& chunkID = GetIDAt(colorPos);

            if(!HasChunk(chunkID))
            {
                return Vec3(0, 0, 0);
            }
            else
            {
                const ChunkPtr& chunk = GetChunk(chunkID);
                return chunk->GetColorAt(colorPos - chunk->GetOrigin());
            }
        }

        float xd = (x - x_0) / (x_1 - x_0);
        float yd = (y - y_0) / (y_1 - y_0);
        float zd = (z - z_0) / (z_1 - z_0);
        float red, green, blue = 0.0f;
        {
            float c_00 = v_000->GetRed() * (1 - xd) + v_100->GetRed() * xd;
            float c_10 = v_010->GetRed() * (1 - xd) + v_110->GetRed() * xd;
            float c_01 = v_001->GetRed() * (1 - xd) + v_101->GetRed() * xd;
            float c_11 = v_011->GetRed() * (1 - xd) + v_111->GetRed() * xd;
            float c_0 = c_00 * (1 - yd) + c_10 * yd;
            float c_1 = c_01 * (1 - yd) + c_11 * yd;
            float c = c_0 * (1 - zd) + c_1 * zd;
            red = c / 255.0f;
        }
        {
            float c_00 = v_000->GetGreen() * (1 - xd) + v_100->GetGreen() * xd;
            float c_10 = v_010->GetGreen() * (1 - xd) + v_110->GetGreen() * xd;
            float c_01 = v_001->GetGreen() * (1 - xd) + v_101->GetGreen() * xd;
            float c_11 = v_011->GetGreen() * (1 - xd) + v_111->GetGreen() * xd;
            float c_0 = c_00 * (1 - yd) + c_10 * yd;
            float c_1 = c_01 * (1 - yd) + c_11 * yd;
            float c = c_0 * (1 - zd) + c_1 * zd;
            green = c / 255.0f;
        }
        {
            float c_00 = v_000->GetBlue() * (1 - xd) + v_100->GetBlue()  * xd;
            float c_10 = v_010->GetBlue() * (1 - xd) + v_110->GetBlue()  * xd;
            float c_01 = v_001->GetBlue() * (1 - xd) + v_101->GetBlue()  * xd;
            float c_11 = v_011->GetBlue() * (1 - xd) + v_111->GetBlue()  * xd;
            float c_0 = c_00 * (1 - yd) + c_10 * yd;
            float c_1 = c_01 * (1 - yd) + c_11 * yd;
            float c = c_0 * (1 - zd) + c_1 * zd;
            blue = c / 255.0f;
         }

        return Vec3(red, green, blue);
    }

    const DistVoxel* ChunkManager::GetDistanceVoxel(const Vec3& pos) const
    {
        const ChunkPtr chunk = GetChunk(GetIDAt(pos));

        if (chunk)
        {
            Vec3 rel = (pos - chunk->GetOrigin());
            return &(chunk->GetDistVoxel(chunk->GetVoxelID(rel)));
        }
        else
          return nullptr;
    }

    DistVoxel* ChunkManager::GetDistanceVoxelMutable(const Vec3& pos)
    {
        ChunkPtr chunk = GetChunkAt(pos);

        if (chunk)
        {
            Vec3 rel = (pos - chunk->GetOrigin());
            return &(chunk->GetDistVoxelMutable(chunk->GetVoxelID(rel)));
        }
        else
          return nullptr;
    }




    const ColorVoxel* ChunkManager::GetColorVoxel(const Vec3& pos) const
    {
        const ChunkPtr chunk = GetChunk(GetIDAt(pos));

        if (chunk && chunk->HasColors())
        {
            Vec3 rel = (pos - chunk->GetOrigin());
            return &(chunk->GetColorVoxel(chunk->GetVoxelID(rel)));
        }
        else
          return nullptr;
    }

    ColorVoxel* ChunkManager::GetColorVoxelMutable(const Vec3& pos)
    {
        ChunkPtr chunk = GetChunkAt(pos);

        if (chunk && chunk->HasColors())
        {
            Vec3 rel = (pos - chunk->GetOrigin());
            return &(chunk->GetColorVoxelMutable(chunk->GetVoxelID(rel)));
        }
        else
          return nullptr;
    }

    bool ChunkManager::GetClosestVoxelPosition(const Vec3& pos, Vec3& voxel_pos) const
    {
      ChunkPtr chunk = GetChunkAt(pos);

      if (chunk)
      {
        voxel_pos = chunk->GetWorldCoords(chunk->GetVoxelCoords(pos - chunk->GetOrigin()));
        return true;
      }
      else
        return false;
    }


    void ChunkManager::ComputeNormalsFromGradients(Mesh* mesh)
    {
        assert(mesh != nullptr);
        double dist;
        Vec3 grad;
        for (size_t i = 0; i < mesh->vertices.size(); i++)
        {
            const Vec3& vertex = mesh->vertices.at(i);
            if(GetSDFAndGradient(vertex, &dist, &grad))
            {
                float mag = grad.norm();
                if(mag> 1e-12)
                {
                    mesh->normals[i] = grad * (1.0f / mag);
                }
            }
        }
    }

    void ChunkManager::ColorizeMesh(Mesh* mesh)
    {
        assert(mesh != nullptr);

        mesh->colors.clear();
        mesh->colors.resize(mesh->vertices.size());
        for (size_t i = 0; i < mesh->vertices.size(); i++)
        {
            const Vec3& vertex = mesh->vertices.at(i);
            mesh->colors[i] = InterpolateColor(vertex);
        }
    }


    void ChunkManager::PrintMemoryStatistics() const
    {
        float bigFloat = std::numeric_limits<float>::max();

        chisel::AABB totalBounds;
        totalBounds.min = chisel::Vec3(bigFloat, bigFloat, bigFloat);
        totalBounds.max = chisel::Vec3(-bigFloat, -bigFloat, -bigFloat);

        ChunkStatistics stats;
        stats.numKnownInside = 0;
        stats.numKnownOutside = 0;
        stats.numUnknown = 0;
        stats.totalWeight = 0.0f;
        for (const std::pair<ChunkID, ChunkPtr>& chunk : *chunks)
        {
            AABB bounds = chunk.second->ComputeBoundingBox();
            for (int i = 0; i < 3; i++)
            {
                totalBounds.min(i) = std::min(totalBounds.min(i), bounds.min(i));
                totalBounds.max(i) = std::max(totalBounds.max(i), bounds.max(i));
            }

            chunk.second->ComputeStatistics(&stats);
        }


        Vec3 ext = totalBounds.GetExtents();
        Vec3 numVoxels = ext * 2 / voxelResolutionMeters;
        float totalNum = numVoxels(0) * numVoxels(1) * numVoxels(2);

        float maxMemory = totalNum * sizeof(DistVoxel) / 1000000.0f;

        size_t currentNum = chunks->size() * (chunkSize(0) * chunkSize(1) * chunkSize(2));
        float currentMemory = currentNum * sizeof(DistVoxel) / 1000000.0f;

        printf("Num Unknown: %lu, Num KnownIn: %lu, Num KnownOut: %lu Weight: %f\n", stats.numUnknown, stats.numKnownInside, stats.numKnownOutside, stats.totalWeight);
        printf("Bounds: %f %f %f %f %f %f\n", totalBounds.min.x(), totalBounds.min.y(), totalBounds.min.z(), totalBounds.max.x(), totalBounds.max.y(), totalBounds.max.z());
        printf("Theoretical max (MB): %f, Current (MB): %f\n", maxMemory, currentMemory);

    }

<<<<<<< HEAD
    void ChunkManager::ClearPassedVoxels(const Vec3& start, const Vec3& end, ChunkSet& updatedChunks)
=======
    void ChunkManager::ClearPassedVoxels(const Vec3& start, const Vec3& end, float voxelCarvingResetTresh, ChunkVoxelMap* carvedVoxels)
>>>>>>> fd912b86
    {
        float roundingFactor = 1/voxelResolutionMeters;

        Point3List passedChunks;
        GetChunkIDsIntersecting(start, end, passedChunks);

        Vec3 dir = (end - start).normalized();
        float tMin, tMax;

<<<<<<< HEAD
        if (passedChunks.empty())
          return;

        for (int i = 0; i < passedChunks.size(); i++)
        {
          ChunkPtr chunk = GetChunk(passedChunks[i]);

          if (!chunk)
            continue;

          //printf("chunk id: %d %d %d \n" ,passedChunk(0), passedChunk(1), passedChunk(2));

          GetRayChunkIntersect(start, dir, chunk->GetOrigin(), chunk->GetOrigin() + GetChunkDimensions(), tMin, tMax);

          Point3List passedVoxels;

          const Vec3 startRounded = (start + tMin * dir) * roundingFactor;
          Vec3 endRounded = (start + tMax * dir) * roundingFactor;

          if (i == passedChunks.size() -1)
            endRounded = end * roundingFactor;

          //printf("start: %f %f %f \n", startRounded(0), startRounded(1), startRounded(2));
          //printf("endRounded: %f %f %f \n", endRounded(0), endRounded(1), endRounded(2));


          Raycast(startRounded, endRounded, passedVoxels);

          for (Point3& voxelCoords: passedVoxels)
          {
              Vec3 voxelPos = voxelCoords.cast<float>() * voxelResolutionMeters + voxelShift;
              if(chunk.get())
              {
                  Vec3 rel = (voxelPos - chunk->GetOrigin());
                  VoxelID voxelID = chunk->GetVoxelID(rel);

                  if (voxelID < 0 || voxelID >= 512) /// todo: fix
                    continue;
                  DistVoxel& voxel = chunk->GetDistVoxelMutable(voxelID);
                  if(voxel.GetWeight()> 0)
                  {
                      voxel.Carve();
                      updatedChunks.emplace(chunk->GetID(), chunk->GetOrigin());
                      RememberCarvedVoxel(chunk, voxelID);
                  }
              }
              else
              {
                  continue;
              }
          }
=======
        for (const Point3& voxelCoords: passedVoxels)
        {
            Vec3 voxelPos = voxelCoords.cast<float>() * voxelResolutionMeters +  voxelShift;
            ChunkPtr chunk = GetChunkAt(voxelPos);
            if(chunk)
            {
                Vec3 rel = (voxelPos - chunk->GetOrigin());
                VoxelID voxelID = chunk->GetVoxelID(rel);

                VoxelSet* voxel_set;
                std::pair<ChunkPtr, VoxelID> voxel_entry;

                if (carvedVoxels)
                {
                  voxel_set = &(*carvedVoxels)[chunk->GetID()];
                  voxel_entry = std::make_pair(chunk, voxelID);

                  // never carve recently updated voxels
                  if (voxel_set->find(voxel_entry) != voxel_set->end())
                    continue;
                }

                DistVoxel& voxel = chunk->GetDistVoxelMutable(voxelID);
                if(voxel.IsValid())
                {
                    if (voxel.Carve(voxelCarvingResetTresh))
                      RememberCarvedVoxel(chunk, voxelID);
                    if (voxel_set)
                      voxel_set->insert(voxel_entry);
                }
            }
            else
            {
                continue;
            }
>>>>>>> fd912b86
        }
    }

    void ChunkManager::DeleteEmptyChunks(const ChunkMap& chunk_set)
    {
      for (const auto& chunkPair : chunk_set)
      {
        if (!HasChunk(chunkPair.first))
          continue;

        ChunkPtr chunk = GetChunk(chunkPair.first);

        bool chunkContainsData = false;
        for (int i = 0; i < chunk->GetTotalNumVoxels(); i++)
        {
          if (chunk->GetDistVoxel(i).IsValid()) /// todo: also require weight > minweight?
          {
            chunkContainsData = true;
            break;
          }
        }
        if (!chunkContainsData)
        {
          RemoveChunk(chunk->GetID());
        }
      }
    }
} // namespace chisel <|MERGE_RESOLUTION|>--- conflicted
+++ resolved
@@ -32,38 +32,7 @@
 {
 
     ChunkManager::ChunkManager() :
-<<<<<<< HEAD
-            chunkSize(16, 16, 16), voxelResolutionMeters(0.03), voxelShift(0.5 * 0.03, 0.5 * 0.03, 0.5 * 0.03), chunkDimensions(16 * 0.03, 16 * 0.03, 16 * 0.03)
-=======
-            chunkSize(16, 16, 16), voxelResolutionMeters(0.03f), minimumWeight(0.0f)
->>>>>>> fd912b86
-    {
-        chunkSizeMeters = chunkSize.cast<float>() * voxelResolutionMeters;
-        CacheCentroids();
-        maxThreads = 4;
-        threadTreshold = 500;
-        chunks = boost::make_shared<ChunkMap>();
-        allMeshes = boost::make_shared<MeshMap>();
-        incrementalChanges = boost::make_shared<IncrementalChanges>();
-<<<<<<< HEAD
-        roundingFactor = (chunkSize.cast<float>() * voxelResolutionMeters).cwiseInverse();        
-=======
-        roundingFactor = chunkSizeMeters.cwiseInverse();
->>>>>>> fd912b86
-    }
-
-    ChunkManager::~ChunkManager()
-    {
-
-    }
-
-<<<<<<< HEAD
-    ChunkManager::ChunkManager(const Eigen::Vector3i& size, float res, bool color) :
-            chunkSize(size), voxelResolutionMeters(res), useColor(color), voxelShift(0.5 * res, 0.5 * res, 0.5 * res), chunkDimensions(size(0) * res, size(1) * res, size(2) * res)
-=======
-    ChunkManager::ChunkManager(const Eigen::Vector3i& size, float res, bool color, float minWeight) :
-            chunkSize(size), voxelResolutionMeters(res), useColor(color), minimumWeight(minWeight)
->>>>>>> fd912b86
+            chunkSize(16, 16, 16), voxelResolutionMeters(0.03f), minimumWeight(0.0f), voxelShift(0.5f * 0.03f, 0.5f * 0.03f, 0.5f * 0.03f), chunkDimensions(16 * 0.03f, 16 * 0.03f, 16 * 0.03f)
     {
         chunkSizeMeters = chunkSize.cast<float>() * voxelResolutionMeters;
         CacheCentroids();
@@ -75,6 +44,24 @@
         roundingFactor = chunkSizeMeters.cwiseInverse();
     }
 
+    ChunkManager::~ChunkManager()
+    {
+
+    }
+
+    ChunkManager::ChunkManager(const Eigen::Vector3i& size, float res, bool color, float minWeight) :
+            chunkSize(size), voxelResolutionMeters(res), useColor(color), minimumWeight(minWeight), voxelShift(0.5f * res, 0.5f * res, 0.5f * res), chunkDimensions(size(0) * res, size(1) * res, size(2) * res)
+    {
+        chunkSizeMeters = chunkSize.cast<float>() * voxelResolutionMeters;
+        CacheCentroids();
+        maxThreads = 4;
+        threadTreshold = 500;
+        chunks = boost::make_shared<ChunkMap>();
+        allMeshes = boost::make_shared<MeshMap>();
+        incrementalChanges = boost::make_shared<IncrementalChanges>();
+        roundingFactor = chunkSizeMeters.cwiseInverse();
+    }
+
     void ChunkManager::CacheCentroids()
     {
         centroids.resize(static_cast<size_t>(chunkSize(0) * chunkSize(1) * chunkSize(2)));
@@ -198,10 +185,7 @@
         ChunkPtr chunk = boost::allocate_shared<Chunk>(Eigen::aligned_allocator<Chunk>(), id, chunkSize, voxelResolutionMeters, useColor);
         AddChunk(chunk);
         RememberAddedChunk(chunk);
-<<<<<<< HEAD
-
-=======
->>>>>>> fd912b86
+
         return chunk;
     }
 
@@ -741,11 +725,8 @@
 
     }
 
-<<<<<<< HEAD
-    void ChunkManager::ClearPassedVoxels(const Vec3& start, const Vec3& end, ChunkSet& updatedChunks)
-=======
+
     void ChunkManager::ClearPassedVoxels(const Vec3& start, const Vec3& end, float voxelCarvingResetTresh, ChunkVoxelMap* carvedVoxels)
->>>>>>> fd912b86
     {
         float roundingFactor = 1/voxelResolutionMeters;
 
@@ -755,95 +736,70 @@
         Vec3 dir = (end - start).normalized();
         float tMin, tMax;
 
-<<<<<<< HEAD
         if (passedChunks.empty())
           return;
 
         for (int i = 0; i < passedChunks.size(); i++)
         {
-          ChunkPtr chunk = GetChunk(passedChunks[i]);
-
-          if (!chunk)
-            continue;
-
-          //printf("chunk id: %d %d %d \n" ,passedChunk(0), passedChunk(1), passedChunk(2));
-
-          GetRayChunkIntersect(start, dir, chunk->GetOrigin(), chunk->GetOrigin() + GetChunkDimensions(), tMin, tMax);
-
-          Point3List passedVoxels;
-
-          const Vec3 startRounded = (start + tMin * dir) * roundingFactor;
-          Vec3 endRounded = (start + tMax * dir) * roundingFactor;
-
-          if (i == passedChunks.size() -1)
-            endRounded = end * roundingFactor;
-
-          //printf("start: %f %f %f \n", startRounded(0), startRounded(1), startRounded(2));
-          //printf("endRounded: %f %f %f \n", endRounded(0), endRounded(1), endRounded(2));
-
-
-          Raycast(startRounded, endRounded, passedVoxels);
-
-          for (Point3& voxelCoords: passedVoxels)
-          {
-              Vec3 voxelPos = voxelCoords.cast<float>() * voxelResolutionMeters + voxelShift;
-              if(chunk.get())
-              {
-                  Vec3 rel = (voxelPos - chunk->GetOrigin());
-                  VoxelID voxelID = chunk->GetVoxelID(rel);
-
-                  if (voxelID < 0 || voxelID >= 512) /// todo: fix
+            ChunkPtr chunk = GetChunk(passedChunks[i]);
+
+            if (!chunk)
+              continue;
+
+            //printf("chunk id: %d %d %d \n" ,passedChunk(0), passedChunk(1), passedChunk(2));
+
+            GetRayChunkIntersect(start, dir, chunk->GetOrigin(), chunk->GetOrigin() + GetChunkDimensions(), tMin, tMax);
+
+            Point3List passedVoxels;
+
+            const Vec3 startRounded = (start + tMin * dir) * roundingFactor;
+            Vec3 endRounded = (start + tMax * dir) * roundingFactor;
+
+            if (i == passedChunks.size() -1)
+              endRounded = end * roundingFactor;
+
+            //printf("start: %f %f %f \n", startRounded(0), startRounded(1), startRounded(2));
+            //printf("endRounded: %f %f %f \n", endRounded(0), endRounded(1), endRounded(2));
+
+
+            Raycast(startRounded, endRounded, passedVoxels);
+
+            for (const Point3& voxelCoords: passedVoxels)
+            {
+                Vec3 voxelPos = voxelCoords.cast<float>() * voxelResolutionMeters +  voxelShift;
+                ChunkPtr chunk = GetChunkAt(voxelPos);
+                if(chunk)
+                {
+                    Vec3 rel = (voxelPos - chunk->GetOrigin());
+                    VoxelID voxelID = chunk->GetVoxelID(rel);
+
+                    VoxelSet* voxel_set;
+                    std::pair<ChunkPtr, VoxelID> voxel_entry;
+
+                    if (carvedVoxels)
+                    {
+                      voxel_set = &(*carvedVoxels)[chunk->GetID()];
+                      voxel_entry = std::make_pair(chunk, voxelID);
+
+                      // never carve recently updated voxels
+                      if (voxel_set->find(voxel_entry) != voxel_set->end())
+                        continue;
+                    }
+
+                    DistVoxel& voxel = chunk->GetDistVoxelMutable(voxelID);
+                    if(voxel.IsValid())
+                    {
+                        if (voxel.Carve(voxelCarvingResetTresh))
+                          RememberCarvedVoxel(chunk, voxelID);
+                        if (voxel_set)
+                          voxel_set->insert(voxel_entry);
+                    }
+                }
+                else
+                {
                     continue;
-                  DistVoxel& voxel = chunk->GetDistVoxelMutable(voxelID);
-                  if(voxel.GetWeight()> 0)
-                  {
-                      voxel.Carve();
-                      updatedChunks.emplace(chunk->GetID(), chunk->GetOrigin());
-                      RememberCarvedVoxel(chunk, voxelID);
-                  }
-              }
-              else
-              {
-                  continue;
-              }
-          }
-=======
-        for (const Point3& voxelCoords: passedVoxels)
-        {
-            Vec3 voxelPos = voxelCoords.cast<float>() * voxelResolutionMeters +  voxelShift;
-            ChunkPtr chunk = GetChunkAt(voxelPos);
-            if(chunk)
-            {
-                Vec3 rel = (voxelPos - chunk->GetOrigin());
-                VoxelID voxelID = chunk->GetVoxelID(rel);
-
-                VoxelSet* voxel_set;
-                std::pair<ChunkPtr, VoxelID> voxel_entry;
-
-                if (carvedVoxels)
-                {
-                  voxel_set = &(*carvedVoxels)[chunk->GetID()];
-                  voxel_entry = std::make_pair(chunk, voxelID);
-
-                  // never carve recently updated voxels
-                  if (voxel_set->find(voxel_entry) != voxel_set->end())
-                    continue;
-                }
-
-                DistVoxel& voxel = chunk->GetDistVoxelMutable(voxelID);
-                if(voxel.IsValid())
-                {
-                    if (voxel.Carve(voxelCarvingResetTresh))
-                      RememberCarvedVoxel(chunk, voxelID);
-                    if (voxel_set)
-                      voxel_set->insert(voxel_entry);
-                }
-            }
-            else
-            {
-                continue;
-            }
->>>>>>> fd912b86
+                }
+            }
         }
     }
 
