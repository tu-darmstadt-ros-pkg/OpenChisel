--- conflicted
+++ resolved
@@ -41,11 +41,7 @@
         allMeshes = boost::make_shared<MeshMap>();
         deletedChunks = boost::make_shared<ChunkSet>();
         changedChunks = boost::make_shared<ChunkSet>();
-<<<<<<< HEAD
-
-=======
         roundingFactor = (chunkSize.cast<float>() * voxelResolutionMeters).cwiseInverse();
->>>>>>> 4d9f97c1
     }
 
     ChunkManager::~ChunkManager()
@@ -63,10 +59,7 @@
         allMeshes = boost::make_shared<MeshMap>();
         deletedChunks = boost::make_shared<ChunkSet>();
         changedChunks = boost::make_shared<ChunkSet>();
-<<<<<<< HEAD
-=======
         roundingFactor = (chunkSize.cast<float>() * voxelResolutionMeters).cwiseInverse();
->>>>>>> 4d9f97c1
     }
 
     void ChunkManager::CacheCentroids()
