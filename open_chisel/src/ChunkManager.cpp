// The MIT License (MIT)
// Copyright (c) 2014 Matthew Klingensmith and Ivan Dryanovski
//
// Permission is hereby granted, free of charge, to any person obtaining a copy
// of this software and associated documentation files (the "Software"), to deal
// in the Software without restriction, including without limitation the rights
// to use, copy, modify, merge, publish, distribute, sublicense, and/or sell
// copies of the Software, and to permit persons to whom the Software is
// furnished to do so, subject to the following conditions:
//
// The above copyright notice and this permission notice shall be included in all
// copies or substantial portions of the Software.
//
// THE SOFTWARE IS PROVIDED "AS IS", WITHOUT WARRANTY OF ANY KIND, EXPRESS OR
// IMPLIED, INCLUDING BUT NOT LIMITED TO THE WARRANTIES OF MERCHANTABILITY,
// FITNESS FOR A PARTICULAR PURPOSE AND NONINFRINGEMENT. IN NO EVENT SHALL THE
// AUTHORS OR COPYRIGHT HOLDERS BE LIABLE FOR ANY CLAIM, DAMAGES OR OTHER
// LIABILITY, WHETHER IN AN ACTION OF CONTRACT, TORT OR OTHERWISE, ARISING FROM,
// OUT OF OR IN CONNECTION WITH THE SOFTWARE OR THE USE OR OTHER DEALINGS IN THE
// SOFTWARE.

#include <assert.h>
#include <open_chisel/threading/Threading.h>
#include <open_chisel/ChunkManager.h>
#include <open_chisel/geometry/Frustum.h>
#include <open_chisel/geometry/AABB.h>
#include <open_chisel/marching_cubes/MarchingCubes.h>
#include <open_chisel/geometry/Raycast.h>
#include <iostream>

namespace chisel
{

    ChunkManager::ChunkManager() :
            chunkSize(16, 16, 16), voxelResolutionMeters(0.03)
    {
        CacheCentroids();
    }

    ChunkManager::~ChunkManager()
    {

    }

    ChunkManager::ChunkManager(const Eigen::Vector3i& size, float res, bool color) :
            chunkSize(size), voxelResolutionMeters(res), useColor(color)
    {
        CacheCentroids();
    }

    void ChunkManager::CacheCentroids()
    {
        Vec3 halfResolution = Vec3(voxelResolutionMeters, voxelResolutionMeters, voxelResolutionMeters) * 0.5f;
        centroids.resize(static_cast<size_t>(chunkSize(0) * chunkSize(1) * chunkSize(2)));
        int i = 0;
        for (int z = 0; z < chunkSize(2); z++)
        {
            for(int y = 0; y < chunkSize(1); y++)
            {
                for(int x = 0; x < chunkSize(0); x++)
                {
                    centroids[i] = Vec3(x, y, z) * voxelResolutionMeters + halfResolution;
                    i++;
                }
            }
        }

        cubeIndexOffsets << 0, 1, 1, 0, 0, 1, 1, 0,
                            0, 0, 1, 1, 0, 0, 1, 1,
                            0, 0, 0, 0, 1, 1, 1, 1;
    }

    void ChunkManager::GetChunkIDsIntersecting(const AABB& box, ChunkIDList* chunkList)
    {
        assert(chunkList != nullptr);

        ChunkID minID = GetIDAt(box.min);
        ChunkID maxID = GetIDAt(box.max) + Eigen::Vector3i(1, 1, 1);

        for (int x = minID(0); x < maxID(0); x++)
        {
            for (int y = minID(1); y < maxID(1); y++)
            {
                for (int z = minID(2); z < maxID(2); z++)
                {
                    chunkList->push_back(ChunkID(x, y, z));
                }
            }
        }
    }


    void ChunkManager::RecomputeMesh(const ChunkID& chunkID, std::mutex& mutex)
    {
        mutex.lock();
        if (!HasChunk(chunkID))
        {
            mutex.unlock();
            return;
        }

        MeshPtr mesh;
        if (!HasMesh(chunkID))
        {
            mesh = std::allocate_shared<Mesh>(Eigen::aligned_allocator<Mesh>());
        }
        else
        {
            mesh = GetMesh(chunkID);
        }


        ChunkPtr chunk = GetChunk(chunkID);
        mutex.unlock();

        GenerateMesh(chunk, mesh.get());

        if(useColor)
        {
            ColorizeMesh(mesh.get());
        }

        ComputeNormalsFromGradients(mesh.get());

        mutex.lock();
        if(!mesh->vertices.empty())
            allMeshes[chunkID] = mesh;
        mutex.unlock();
    }

    void ChunkManager::RecomputeMeshes(const ChunkSet& chunkMeshes)
    {

        if (chunkMeshes.empty())
        {
            return;
        }

        std::mutex mutex;
<<<<<<< HEAD

        for(auto iter=chunkMeshes.begin(); iter!=chunkMeshes.end(); iter++)
        //parallel_for(chunkMeshes.begin(), chunkMeshes.end(), [this, &mutex](const std::pair<ChunkID, bool>& id)
        {
            this->RecomptueMesh(iter->first, mutex);
=======
        for (const std::pair<ChunkID, bool>& chunk : chunkMeshes)
        //parallel_for(chunks.begin(), chunks.end(), [this, &mutex](const ChunkID& chunkID)
        {
            if (chunk.second)
              this->RecomputeMesh(ChunkID(chunk.first), mutex);
>>>>>>> bebda9cc
        }
        //);
    }

    void ChunkManager::CreateChunk(const ChunkID& id)
    {
        AddChunk(std::allocate_shared<Chunk>(Eigen::aligned_allocator<Chunk>(), id, chunkSize, voxelResolutionMeters, useColor));
    }

    void ChunkManager::Reset()
    {
        allMeshes.clear();
        chunks.clear();
    }

    void ChunkManager::GetChunkIDsIntersecting(const Frustum& frustum, ChunkIDList* chunkList)
    {
        assert(chunkList != nullptr);

        AABB frustumAABB;
        frustum.ComputeBoundingBox(&frustumAABB);

        ChunkID minID = GetIDAt(frustumAABB.min);
        ChunkID maxID = GetIDAt(frustumAABB.max) + Eigen::Vector3i(1, 1, 1);

        //printf("FrustumAABB: %f %f %f %f %f %f\n", frustumAABB.min.x(), frustumAABB.min.y(), frustumAABB.min.z(), frustumAABB.max.x(), frustumAABB.max.y(), frustumAABB.max.z());
        //printf("Frustum min: %d %d %d max: %d %d %d\n", minID.x(), minID.y(), minID.z(), maxID.x(), maxID.y(), maxID.z());
        for (int x = minID(0) - 1; x <= maxID(0) + 1; x++)
        {
            for (int y = minID(1) - 1; y <= maxID(1) + 1; y++)
            {
                for (int z = minID(2) - 1; z <= maxID(2) + 1; z++)
                {
                    Vec3 min = Vec3(x * chunkSize(0), y * chunkSize(1), z * chunkSize(2)) * voxelResolutionMeters;
                    Vec3 max = min + chunkSize.cast<float>() * voxelResolutionMeters;
                    AABB chunkBox(min, max);
                    if(frustum.Intersects(chunkBox))
                    {
                        chunkList->push_back(ChunkID(x, y, z));
                    }
                }
            }
        }

        //printf("%lu chunks intersect frustum\n", chunkList->size());
    }

    void ChunkManager::GetChunkIDsIntersecting(const PointCloud& cloud, const Transform& cameraTransform,  float truncation, float maxDist, ChunkIDList* chunkList)
    {
        assert(!!chunkList);
        chunkList->clear();
        const float roundX = 1.0f / (chunkSize.x() * voxelResolutionMeters);
        const float roundY = 1.0f / (chunkSize.y() * voxelResolutionMeters);
        const float roundZ = 1.0f / (chunkSize.z() * voxelResolutionMeters);
        ChunkMap map;
        Point3 minVal(-std::numeric_limits<int>::max(), -std::numeric_limits<int>::max(), -std::numeric_limits<int>::max());
        Point3 maxVal(std::numeric_limits<int>::max(), std::numeric_limits<int>::max(), std::numeric_limits<int>::max());
        //size_t numPoints = cloud.GetPoints().size();
        //size_t i = 0;
        for (const Vec3& point : cloud.GetPoints())
        {
            Vec3 end = cameraTransform * point;
            Vec3 start = cameraTransform.translation();
            float len = (end - start).norm();

            if(len > maxDist)
            {
                continue;
            }

            Vec3 dir = (end - start).normalized();
            Vec3 truncStart = end - dir * truncation;
            Vec3 truncEnd = end + dir * truncation;
            Vec3 startInt = Vec3(truncStart.x() * roundX , truncStart.y() * roundY, truncStart.z() * roundZ);
            Vec3 endInt = Vec3(truncEnd.x() * roundX, truncEnd.y() * roundY, truncEnd.z() * roundZ);

            Point3List intersectingChunks;
            Raycast(startInt, endInt, minVal, maxVal, &intersectingChunks);

            for (const Point3& id : intersectingChunks)
            {
                if(map.find(id) == map.end())
                    map[id] = ChunkPtr();
            }
        }

        for (const std::pair<ChunkID, ChunkPtr>& it : map)
        {
            chunkList->push_back(it.first);
        }

    }

    void ChunkManager::ExtractInsideVoxelMesh(const ChunkPtr& chunk, const Eigen::Vector3i& index, const Vec3& coords, VertIndex* nextMeshIndex, Mesh* mesh)
    {
        assert(mesh != nullptr);
        Eigen::Matrix<float, 3, 8> cubeCoordOffsets = cubeIndexOffsets.cast<float>() * voxelResolutionMeters;
        Eigen::Matrix<float, 3, 8> cornerCoords;
        Eigen::Matrix<float, 8, 1> cornerSDF;
        bool allNeighborsObserved = true;
        for (int i = 0; i < 8; ++i)
        {
            Eigen::Vector3i corner_index = index + cubeIndexOffsets.col(i);
            const DistVoxel& thisVoxel = chunk->GetDistVoxel(corner_index.x(), corner_index.y(), corner_index.z());

            // Do not extract a mesh here if one of the corner is unobserved and
            // outside the truncation region.
            if (thisVoxel.GetWeight() <= 1e-15)
            {
                allNeighborsObserved = false;
                break;
            }
            cornerCoords.col(i) = coords + cubeCoordOffsets.col(i);
            cornerSDF(i) = thisVoxel.GetSDF();
        }

        if (allNeighborsObserved)
        {
            MarchingCubes::MeshCube(cornerCoords, cornerSDF, nextMeshIndex, mesh);
        }
    }

    void ChunkManager::ExtractBorderVoxelMesh(const ChunkPtr& chunk, const Eigen::Vector3i& index, const Eigen::Vector3f& coordinates, VertIndex* nextMeshIndex, Mesh* mesh)
    {
        const Eigen::Matrix<float, 3, 8> cubeCoordOffsets = cubeIndexOffsets.cast<float>() * voxelResolutionMeters;
        Eigen::Matrix<float, 3, 8> cornerCoords;
        Eigen::Matrix<float, 8, 1> cornerSDF;
        bool allNeighborsObserved = true;
        for (int i = 0; i < 8; ++i)
        {
            Eigen::Vector3i cornerIDX = index + cubeIndexOffsets.col(i);

            if (chunk->IsCoordValid(cornerIDX.x(), cornerIDX.y(), cornerIDX.z()))
            {
                const DistVoxel& thisVoxel = chunk->GetDistVoxel(cornerIDX.x(), cornerIDX.y(), cornerIDX.z());
                // Do not extract a mesh here if one of the corners is unobserved
                // and outside the truncation region.
                if (thisVoxel.GetWeight() <= 1e-15)
                {
                    allNeighborsObserved = false;
                    break;
                }
                cornerCoords.col(i) = coordinates + cubeCoordOffsets.col(i);
                cornerSDF(i) = thisVoxel.GetSDF();
            }
            else
            {
                Eigen::Vector3i chunkOffset = Eigen::Vector3i::Zero();


                for (int j = 0; j < 3; j++)
                {
                    if (cornerIDX(j) < 0)
                    {
                        chunkOffset(j) = -1;
                        cornerIDX(j) = chunkSize(j) - 1;
                    }
                    else if(cornerIDX(j) >= chunkSize(j))
                    {
                        chunkOffset(j) = 1;
                        cornerIDX(j) = 0;
                    }
                }

                ChunkID neighborID = chunkOffset + chunk->GetID();

                if (HasChunk(neighborID))
                {
                    const ChunkPtr& neighborChunk = GetChunk(neighborID);
                    if(!neighborChunk->IsCoordValid(cornerIDX.x(), cornerIDX.y(), cornerIDX.z()))
                    {
                        allNeighborsObserved = false;
                        break;
                    }

                    const DistVoxel& thisVoxel = neighborChunk->GetDistVoxel(cornerIDX.x(), cornerIDX.y(), cornerIDX.z());
                    // Do not extract a mesh here if one of the corners is unobserved
                    // and outside the truncation region.
                    if (thisVoxel.GetWeight() <= 1e-15)
                    {
                        allNeighborsObserved = false;
                        break;
                    }
                    cornerCoords.col(i) = coordinates + cubeCoordOffsets.col(i);
                    cornerSDF(i) = thisVoxel.GetSDF();
                }
                else
                {
                    allNeighborsObserved = false;
                    break;
                }

            }

        }

        if (allNeighborsObserved)
        {
            MarchingCubes::MeshCube(cornerCoords, cornerSDF, nextMeshIndex, mesh);
        }
    }


    void ChunkManager::GenerateMesh(const ChunkPtr& chunk, Mesh* mesh)
    {
        assert(mesh != nullptr);

        mesh->Clear();
        const int maxX = chunkSize(0);
        const int maxY = chunkSize(1);
        const int maxZ = chunkSize(2);


        Eigen::Vector3i index;
        VoxelID i = 0;
        VertIndex nextIndex = 0;

        // For voxels not bordering the outside, we can use a more efficient function.
        for (index.z() = 0; index.z() < maxZ - 1; index.z()++)
        {
            for (index.y() = 0; index.y() < maxY - 1; index.y()++)
            {
                for (index.x() = 0; index.x() < maxX - 1; index.x()++)
                {
                    i = chunk->GetVoxelID(index.x(), index.y(), index.z());
                    ExtractInsideVoxelMesh(chunk, index, centroids.at(i) + chunk->GetOrigin(), &nextIndex, mesh);
                }
            }
        }

        // Max X plane (takes care of max-Y corner as well).
        i = 0;
        index.x() = maxX - 1;
        for (index.z() = 0; index.z() < maxZ - 1; index.z()++)
        {
            for (index.y() = 0; index.y() < maxY; index.y()++)
            {
                i = chunk->GetVoxelID(index.x(), index.y(), index.z());
                ExtractBorderVoxelMesh(chunk, index, centroids.at(i) + chunk->GetOrigin(), &nextIndex, mesh);
            }
        }

        // Max Y plane.
        i = 0;
        index.y() = maxY - 1;
        for (index.z() = 0; index.z() < maxZ - 1; index.z()++)
        {
            for (index.x() = 0; index.x() < maxX - 1; index.x()++)
            {
                i = chunk->GetVoxelID(index.x(), index.y(), index.z());
                ExtractBorderVoxelMesh(chunk, index, centroids.at(i) + chunk->GetOrigin(), &nextIndex, mesh);
            }
        }

        // Max Z plane (also takes care of corners).
        i = 0;
        index.z() = maxZ - 1;
        for (index.y() = 0; index.y() < maxY; index.y()++)
        {
            for (index.x() = 0; index.x() < maxX; index.x()++)
            {
                i = chunk->GetVoxelID(index.x(), index.y(), index.z());
                ExtractBorderVoxelMesh(chunk, index, centroids.at(i) + chunk->GetOrigin(), &nextIndex, mesh);
            }
        }

        //printf("Generated a new mesh with %lu verts, %lu norm, and %lu idx\n", mesh->vertices.size(), mesh->normals.size(), mesh->indices.size());

        assert(mesh->vertices.size() == mesh->normals.size());
        assert(mesh->vertices.size() == mesh->indices.size());
    }

    bool ChunkManager::GetSDFAndGradient(const Eigen::Vector3f& pos, double* dist, Eigen::Vector3f* grad)
    {
        Eigen::Vector3f posf = Eigen::Vector3f(std::floor(pos.x() / voxelResolutionMeters) * voxelResolutionMeters + voxelResolutionMeters / 2.0f,
                std::floor(pos.y() / voxelResolutionMeters) * voxelResolutionMeters + voxelResolutionMeters / 2.0f,
                std::floor(pos.z() / voxelResolutionMeters) * voxelResolutionMeters + voxelResolutionMeters / 2.0f);
        if (!GetSDF(posf, dist)) return false;
        double ddxplus, ddyplus, ddzplus = 0.0;
        double ddxminus, ddyminus, ddzminus = 0.0;
        if (!GetSDF(posf + Eigen::Vector3f(voxelResolutionMeters, 0, 0), &ddxplus)) return false;
        if (!GetSDF(posf + Eigen::Vector3f(0, voxelResolutionMeters, 0), &ddyplus)) return false;
        if (!GetSDF(posf + Eigen::Vector3f(0, 0, voxelResolutionMeters), &ddzplus)) return false;
        if (!GetSDF(posf - Eigen::Vector3f(voxelResolutionMeters, 0, 0), &ddxminus)) return false;
        if (!GetSDF(posf - Eigen::Vector3f(0, voxelResolutionMeters, 0), &ddyminus)) return false;
        if (!GetSDF(posf - Eigen::Vector3f(0, 0, voxelResolutionMeters), &ddzminus)) return false;

        *grad = Eigen::Vector3f(ddxplus - ddxminus, ddyplus - ddyminus, ddzplus - ddzminus);
        grad->normalize();
        return true;
    }

    bool ChunkManager::GetSDF(const Eigen::Vector3f& posf, double* dist)
    {
        chisel::ChunkPtr chunk = GetChunkAt(posf);
        if(chunk)
        {
            Eigen::Vector3f relativePos = posf - chunk->GetOrigin();
            Eigen::Vector3i coords = chunk->GetVoxelCoords(relativePos);
            chisel::VoxelID id = chunk->GetVoxelID(coords);
            if(id >= 0 && id < chunk->GetTotalNumVoxels())
            {
                const chisel::DistVoxel& voxel = chunk->GetDistVoxel(id);
                if(voxel.GetWeight() > 1e-12)
                {
                    *dist = voxel.GetSDF();
                    return true;
                }
            }
            return false;
        }
        else
        {
            return false;
        }
    }

    Vec3 ChunkManager::InterpolateColor(const Vec3& colorPos)
    {
        const float& x = colorPos(0);
        const float& y = colorPos(1);
        const float& z = colorPos(2);
        const int x_0 = static_cast<int>(std::floor(x / voxelResolutionMeters));
        const int y_0 = static_cast<int>(std::floor(y / voxelResolutionMeters));
        const int z_0 = static_cast<int>(std::floor(z / voxelResolutionMeters));
        const int x_1 = x_0 + 1;
        const int y_1 = y_0 + 1;
        const int z_1 = z_0 + 1;


        const ColorVoxel* v_000 = GetColorVoxel(Vec3(x_0, y_0, z_0));
        const ColorVoxel* v_001 = GetColorVoxel(Vec3(x_0, y_0, z_1));
        const ColorVoxel* v_011 = GetColorVoxel(Vec3(x_0, y_1, z_1));
        const ColorVoxel* v_111 = GetColorVoxel(Vec3(x_1, y_1, z_1));
        const ColorVoxel* v_110 = GetColorVoxel(Vec3(x_1, y_1, z_0));
        const ColorVoxel* v_100 = GetColorVoxel(Vec3(x_1, y_0, z_0));
        const ColorVoxel* v_010 = GetColorVoxel(Vec3(x_0, y_1, z_0));
        const ColorVoxel* v_101 = GetColorVoxel(Vec3(x_1, y_0, z_1));

        if(!v_000 || !v_001 || !v_011 || !v_111 || !v_110 || !v_100 || !v_010 || !v_101)
        {
            const ChunkID& chunkID = GetIDAt(colorPos);

            if(!HasChunk(chunkID))
            {
                return Vec3(0, 0, 0);
            }
            else
            {
                const ChunkPtr& chunk = GetChunk(chunkID);
                return chunk->GetColorAt(colorPos);
            }
        }

        float xd = (x - x_0) / (x_1 - x_0);
        float yd = (y - y_0) / (y_1 - y_0);
        float zd = (z - z_0) / (z_1 - z_0);
        float red, green, blue = 0.0f;
        {
            float c_00 = v_000->GetRed() * (1 - xd) + v_100->GetRed() * xd;
            float c_10 = v_010->GetRed() * (1 - xd) + v_110->GetRed() * xd;
            float c_01 = v_001->GetRed() * (1 - xd) + v_101->GetRed() * xd;
            float c_11 = v_011->GetRed() * (1 - xd) + v_111->GetRed() * xd;
            float c_0 = c_00 * (1 - yd) + c_10 * yd;
            float c_1 = c_01 * (1 - yd) + c_11 * yd;
            float c = c_0 * (1 - zd) + c_1 * zd;
            red = c / 255.0f;
        }
        {
            float c_00 = v_000->GetGreen() * (1 - xd) + v_100->GetGreen() * xd;
            float c_10 = v_010->GetGreen() * (1 - xd) + v_110->GetGreen() * xd;
            float c_01 = v_001->GetGreen() * (1 - xd) + v_101->GetGreen() * xd;
            float c_11 = v_011->GetGreen() * (1 - xd) + v_111->GetGreen() * xd;
            float c_0 = c_00 * (1 - yd) + c_10 * yd;
            float c_1 = c_01 * (1 - yd) + c_11 * yd;
            float c = c_0 * (1 - zd) + c_1 * zd;
            green = c / 255.0f;
        }
        {
            float c_00 = v_000->GetBlue() * (1 - xd) + v_100->GetBlue()  * xd;
            float c_10 = v_010->GetBlue() * (1 - xd) + v_110->GetBlue()  * xd;
            float c_01 = v_001->GetBlue() * (1 - xd) + v_101->GetBlue()  * xd;
            float c_11 = v_011->GetBlue() * (1 - xd) + v_111->GetBlue()  * xd;
            float c_0 = c_00 * (1 - yd) + c_10 * yd;
            float c_1 = c_01 * (1 - yd) + c_11 * yd;
            float c = c_0 * (1 - zd) + c_1 * zd;
            blue = c / 255.0f;
         }

        return Vec3(red, green, blue);
    }

    const DistVoxel* ChunkManager::GetDistanceVoxel(const Vec3& pos)
    {
        ChunkPtr chunk = GetChunkAt(pos);

        if(chunk.get())
        {
            Vec3 rel = (pos - chunk->GetOrigin());
            return &(chunk->GetDistVoxel(chunk->GetVoxelID(rel)));
        }
        else return nullptr;
    }

    DistVoxel* ChunkManager::GetDistanceVoxelMutable(const Vec3& pos)
    {
        ChunkPtr chunk = GetChunkAt(pos);

        if(chunk.get())
        {
            Vec3 rel = (pos - chunk->GetOrigin());
            return &(chunk->GetDistVoxelMutable(chunk->GetVoxelID(rel)));
        }
        else return nullptr;
    }




    const ColorVoxel* ChunkManager::GetColorVoxel(const Vec3& pos)
    {
        ChunkPtr chunk = GetChunkAt(pos);

        if(chunk.get())
        {
            Vec3 rel = (pos - chunk->GetOrigin());
            return &(chunk->GetColorVoxel(chunk->GetVoxelID(rel)));
        }
        else return nullptr;
    }

    ColorVoxel* ChunkManager::GetColorVoxelMutable(const Vec3& pos)
    {
        ChunkPtr chunk = GetChunkAt(pos);

        if(chunk.get())
        {
            Vec3 rel = (pos - chunk->GetOrigin());
            return &(chunk->GetColorVoxelMutable(chunk->GetVoxelID(rel)));
        }
        else return nullptr;
    }


    void ChunkManager::ComputeNormalsFromGradients(Mesh* mesh)
    {
        assert(mesh != nullptr);
        double dist;
        Vec3 grad;
        for (size_t i = 0; i < mesh->vertices.size(); i++)
        {
            const Vec3& vertex = mesh->vertices.at(i);
            if(GetSDFAndGradient(vertex, &dist, &grad))
            {
                float mag = grad.norm();
                if(mag> 1e-12)
                {
                    mesh->normals[i] = grad * (1.0f / mag);
                }
            }
        }
    }

    void ChunkManager::ColorizeMesh(Mesh* mesh)
    {
        assert(mesh != nullptr);

        mesh->colors.clear();
        mesh->colors.resize(mesh->vertices.size());
        for (size_t i = 0; i < mesh->vertices.size(); i++)
        {
            const Vec3& vertex = mesh->vertices.at(i);
            mesh->colors[i] = InterpolateColor(vertex);
        }
    }


    void ChunkManager::PrintMemoryStatistics()
    {
        float bigFloat = std::numeric_limits<float>::max();

        chisel::AABB totalBounds;
        totalBounds.min = chisel::Vec3(bigFloat, bigFloat, bigFloat);
        totalBounds.max = chisel::Vec3(-bigFloat, -bigFloat, -bigFloat);

        ChunkStatistics stats;
        stats.numKnownInside = 0;
        stats.numKnownOutside = 0;
        stats.numUnknown = 0;
        stats.totalWeight = 0.0f;
        for (const std::pair<ChunkID, ChunkPtr>& chunk : chunks)
        {
            AABB bounds = chunk.second->ComputeBoundingBox();
            for (int i = 0; i < 3; i++)
            {
                totalBounds.min(i) = std::min(totalBounds.min(i), bounds.min(i));
                totalBounds.max(i) = std::max(totalBounds.max(i), bounds.max(i));
            }

            chunk.second->ComputeStatistics(&stats);
        }


        Vec3 ext = totalBounds.GetExtents();
        Vec3 numVoxels = ext * 2 / voxelResolutionMeters;
        float totalNum = numVoxels(0) * numVoxels(1) * numVoxels(2);

        float maxMemory = totalNum * sizeof(DistVoxel) / 1000000.0f;

        size_t currentNum = chunks.size() * (chunkSize(0) * chunkSize(1) * chunkSize(2));
        float currentMemory = currentNum * sizeof(DistVoxel) / 1000000.0f;

        printf("Num Unknown: %lu, Num KnownIn: %lu, Num KnownOut: %lu Weight: %f\n", stats.numUnknown, stats.numKnownInside, stats.numKnownOutside, stats.totalWeight);
        printf("Bounds: %f %f %f %f %f %f\n", totalBounds.min.x(), totalBounds.min.y(), totalBounds.min.z(), totalBounds.max.x(), totalBounds.max.y(), totalBounds.max.z());
        printf("Theoretical max (MB): %f, Current (MB): %f\n", maxMemory, currentMemory);

    }

} // namespace chisel <|MERGE_RESOLUTION|>--- conflicted
+++ resolved
@@ -137,19 +137,11 @@
         }
 
         std::mutex mutex;
-<<<<<<< HEAD
 
         for(auto iter=chunkMeshes.begin(); iter!=chunkMeshes.end(); iter++)
-        //parallel_for(chunkMeshes.begin(), chunkMeshes.end(), [this, &mutex](const std::pair<ChunkID, bool>& id)
-        {
-            this->RecomptueMesh(iter->first, mutex);
-=======
-        for (const std::pair<ChunkID, bool>& chunk : chunkMeshes)
         //parallel_for(chunks.begin(), chunks.end(), [this, &mutex](const ChunkID& chunkID)
         {
-            if (chunk.second)
-              this->RecomputeMesh(ChunkID(chunk.first), mutex);
->>>>>>> bebda9cc
+            this->RecomputeMesh(iter->first, mutex);
         }
         //);
     }
