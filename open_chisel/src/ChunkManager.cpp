--- conflicted
+++ resolved
@@ -478,7 +478,7 @@
         if(chunk)
         {
             Vec4 relativePos = posf - chunk->GetOrigin();
-            Point3 coords = chunk->GetVoxelCoords(relativePos);
+            Point4 coords = chunk->GetVoxelCoords(relativePos);
             chisel::VoxelID id = chunk->GetVoxelID(coords);
             if(id >= 0 && id < chunk->GetTotalNumVoxels())
             {
@@ -627,7 +627,7 @@
           return nullptr;
     }
 
-    bool ChunkManager::GetClosestVoxelPosition(const Vec3& pos, Vec3& voxel_pos) const
+    bool ChunkManager::GetClosestVoxelPosition(const Vec4& pos, Vec4& voxel_pos) const
     {
       ChunkPtr chunk = GetChunkAt(pos);
 
@@ -715,11 +715,7 @@
 
     }
 
-<<<<<<< HEAD
-    void ChunkManager::ClearPassedVoxels(const Vec4& start, const Vec4& end, ChunkSet* updatedChunks)
-=======
-    void ChunkManager::ClearPassedVoxels(const Vec3& start, const Vec3& end, float voxelCarvingResetTresh, ChunkVoxelMap* carvedVoxels)
->>>>>>> d5e23a4e
+    void ChunkManager::ClearPassedVoxels(const Vec4& start, const Vec4& end, float voxelCarvingResetTresh, ChunkVoxelMap* carvedVoxels)
     {
         float roundingFactor = 1/voxelResolutionMeters;
         const Vec4 startRounded = start * roundingFactor;
@@ -730,11 +726,7 @@
 
         const Vec4 voxelShift (0.5 * voxelResolutionMeters, 0.5 * voxelResolutionMeters, 0.5 * voxelResolutionMeters, 0.0f);
 
-<<<<<<< HEAD
-        for (Point4& voxelCoords: passedVoxels)
-=======
-        for (const Point3& voxelCoords: passedVoxels)
->>>>>>> d5e23a4e
+        for (const Point4& voxelCoords: passedVoxels)
         {
             Vec4 voxelPos(voxelCoords.cast<float>());
             voxelPos = voxelPos * voxelResolutionMeters + voxelShift;
