--- conflicted
+++ resolved
@@ -31,13 +31,8 @@
 
   }
 
-<<<<<<< HEAD
-  ProjectionIntegrator::ProjectionIntegrator(const TruncatorPtr& t, const WeighterPtr& w, const float maxWeight, float crvDist, bool enableCrv, const Vec4List& centers) :
-    truncator(t), weighter(w), maximumWeight(maxWeight), carvingDist(crvDist), enableVoxelCarving(enableCrv), centroids(centers)
-=======
-  ProjectionIntegrator::ProjectionIntegrator(const TruncatorPtr& t, const WeighterPtr& w, const float minWeight, const float maxWeight, float crvDist, bool enableCrv, const Vec3List& centers, bool rememberAllUpdatedVoxels) :
+  ProjectionIntegrator::ProjectionIntegrator(const TruncatorPtr& t, const WeighterPtr& w, float minWeight, float maxWeight, float crvDist, bool enableCrv, const Vec4List& centers, bool rememberAllUpdatedVoxels) :
     truncator(t), weighter(w), minimumWeight(minWeight), maximumWeight(maxWeight), carvingDist(crvDist), enableVoxelCarving(enableCrv), centroids(centers), rememberAllUpdatedVoxels(rememberAllUpdatedVoxels)
->>>>>>> d5e23a4e
   {
 
   }
@@ -107,11 +102,7 @@
     return updated;
   }
 
-<<<<<<< HEAD
-  void ProjectionIntegrator::IntegratePoint(const Vec4& sensorOrigin, const Vec4& point, const Vec4& direction, float distance, ChunkManager& chunkManager, ChunkSet* updatedChunks) const
-=======
-  void ProjectionIntegrator::IntegratePoint(const Vec3& sensorOrigin, const Vec3& point, const Vec3& direction, float distance, ChunkManager& chunkManager, ChunkVoxelMap* updatedChunks) const
->>>>>>> d5e23a4e
+  void ProjectionIntegrator::IntegratePoint(const Vec4& sensorOrigin, const Vec4& point, const Vec4& direction, float distance, ChunkManager& chunkManager, ChunkVoxelMap* updatedChunks) const
   {
     const float resolution = chunkManager.GetResolution();
     const float roundingFactor = 1.0f / resolution;
@@ -122,13 +113,9 @@
     const Vec4 start = (point - truncationOffset) * roundingFactor;
     const Vec4 end = (point + truncationOffset) * roundingFactor;
 
-<<<<<<< HEAD
     const Vec4 voxelShift(0.5 * resolution, 0.5 * resolution, 0.5 * resolution, 0.0f);
 
     Point4List raycastVoxels;
-=======
-    Point3List raycastVoxels;
->>>>>>> d5e23a4e
     Raycast(start, end, raycastVoxels);
 
     for (const Point4& voxelCoords : raycastVoxels)
